/**
 * Copyright (c) 2016-present, Viro Media, Inc.
 * All rights reserved.
 *
 */
import { ViroAnimations } from "./components/Animation/ViroAnimations";
import { Viro3DObject } from "./components/Viro3DObject";
import { Viro360Image } from "./components/Viro360Image";
import { Viro360Video } from "./components/Viro360Video";
import { ViroAnimatedImage } from "./components/ViroAnimatedImage";
import { ViroAmbientLight } from "./components/ViroAmbientLight";
import { ViroAnimatedComponent } from "./components/ViroAnimatedComponent";
import { ViroARImageMarker } from "./components/AR/ViroARImageMarker";
import { ViroARObjectMarker } from "./components/AR/ViroARObjectMarker";
import { ViroARTrackingTargets } from "./components/AR/ViroARTrackingTargets";
import { ViroARPlane } from "./components/AR/ViroARPlane";
import { ViroARPlaneSelector } from "./components/AR/ViroARPlaneSelector";
import { ViroARScene } from "./components/AR/ViroARScene";
import { ViroARSceneNavigator } from "./components/AR/ViroARSceneNavigator";
import { ViroBox } from "./components/ViroBox";
import { ViroButton } from "./components/ViroButton";
import { ViroCamera } from "./components/ViroCamera";
import {
  ViroARTrackingReasonConstants,
  ViroRecordingErrorConstants,
  ViroTrackingStateConstants,
} from "./components/ViroConstants";
import { ViroController } from "./components/ViroController";
import { ViroDirectionalLight } from "./components/ViroDirectionalLight";
import { ViroFlexView } from "./components/ViroFlexView";
import { ViroGeometry } from "./components/ViroGeometry";
import { ViroLightingEnvironment } from "./components/ViroLightingEnvironment";
import { ViroImage } from "./components/ViroImage";
import { ViroMaterials } from "./components/Material/ViroMaterials";
import { ViroMaterialVideo } from "./components/ViroMaterialVideo";
import { ViroNode } from "./components/ViroNode";
import { ViroOmniLight } from "./components/ViroOmniLight";
import { ViroOrbitCamera } from "./components/ViroOrbitCamera";
import { ViroParticleEmitter } from "./components/ViroParticleEmitter";
import { ViroPolygon } from "./components/ViroPolygon";
import { ViroPolyline } from "./components/ViroPolyline";
import { ViroPortal } from "./components/ViroPortal";
import { ViroPortalScene } from "./components/ViroPortalScene";
import { ViroQuad } from "./components/ViroQuad";
import { ViroScene } from "./components/ViroScene";
import { ViroSkyBox } from "./components/ViroSkyBox";
import { ViroSound } from "./components/ViroSound";
import { ViroSoundField } from "./components/ViroSoundField";
import { ViroSpatialSound } from "./components/ViroSpatialSound";
import { ViroSphere } from "./components/ViroSphere";
import { ViroSpinner } from "./components/ViroSpinner";
import { ViroSpotLight } from "./components/ViroSpotLight";
import { ViroText } from "./components/ViroText";
import { ViroVideo } from "./components/ViroVideo";
import { ViroVRSceneNavigator } from "./components/ViroVRSceneNavigator";
import { Viro3DSceneNavigator } from "./components/Viro3DSceneNavigator";
import { ViroTextStyle } from "./components/Styles/ViroTextStyle";
import { ViroStyle } from "./components/Styles/ViroStyle";
import {
  polarToCartesian,
  polarToCartesianActual,
  isARSupportedOnDevice,
  ViroARSupportResponse,
} from "./components/Utilities/ViroUtils";
import { ViroARCamera } from "./components/AR/ViroARCamera";
import {
  ViroHoverEvent,
  ViroClickEvent,
  ViroClickStateEvent,
  ViroTouchEvent,
  ViroScrollEvent,
  ViroSwipeEvent,
  ViroFuseEvent,
  ViroPinchEvent,
  ViroRotateEvent,
  ViroDragEvent,
  ViroPlatformEvent,
  ViroCollisionEvent,
  ViroPlatformInfo,
  ViroCameraTransformEvent,
  ViroPlatformUpdateEvent,
  ViroCameraTransform,
  ViroExitViroEvent,
  ViroErrorEvent,
  ViroAnimationStartEvent,
  ViroAnimationFinishEvent,
  ViroLoadStartEvent,
  ViroLoadEndEvent,
  ViroLoadErrorEvent,
  ViroVideoBufferStartEvent,
  ViroVideoBufferEndEvent,
  ViroVideoUpdateTimeEvent,
  ViroVideoErrorEvent,
  ViroVideoFinishEvent,
  ViroAnimatedComponentStartEvent,
  ViroAnimatedComponentFinishEvent,
  ViroARAnchorRemovedEvent,
  ViroARAnchorUpdatedEvent,
  ViroARAnchorFoundEvent,
  ViroAnchor,
  ViroAnchorFoundMap,
  ViroAnchorUpdatedMap,
  ViroPlaneUpdatedMap,
  ViroPlaneUpdatedEvent,
  ViroARPlaneSizes,
  ViroCameraARHitTestEvent,
  ViroCameraARHitTest,
  ViroARHitTestResult,
  ViroARPointCloudUpdateEvent,
  ViroARPointCloud,
  ViroTrackingUpdatedEvent,
  ViroTrackingState,
  ViroTrackingReason,
  ViroAmbientLightUpdateEvent,
  ViroAmbientLightInfo,
  ViroWorldOrigin,
  ViroNativeTransformUpdateEvent,
  ViroControllerStatusEvent,
  ViroControllerStatus,
  ViroPortalEnterEvent,
  ViroPortalExitEvent,
  ViroSoundFinishEvent,
  ViroPinchStateTypes,
  ViroClickStateTypes,
  ViroRotateStateTypes,
} from "./components/Types/ViroEvents";
import { ViroSurface } from "./components/ViroSurface";
import { ViroSceneNavigator } from "./components/ViroSceneNavigator";
import { VIRO_VERSION } from "./components/Utilities/ViroVersion";
import {
  ViroChatGPTVision,
  ViroChatGPTVisionService,
  ViroChatGPTVisionDemo,
} from "./components/ChatGPTVision";
import {
  ViroObjectRecognition,
  ViroObjectRecognitionService,
  ViroObjectRecognitionDemo,
} from "./components/ObjectRecognition";
import {
  ViroObjectDetection,
  ViroDigitalInkRecognition,
  ViroSmartReplies
} from "./components/MLKit";

import GlowEffect, { GlowButton } from "components/GlowEffect";

import VoiceAssistant from "./components/VoiceAssistant";

export {
  ViroARImageMarker,
  ViroARObjectMarker,
  ViroARTrackingTargets,
  ViroARPlane,
  ViroARPlaneSelector,
  ViroARScene,
  ViroARSceneNavigator,
  ViroBox,
  ViroButton,
  ViroCamera,
  ViroController,
  ViroDirectionalLight,
  ViroFlexView,
  ViroGeometry,
  ViroLightingEnvironment,
  ViroImage,
  ViroMaterials,
  ViroARCamera,
  ViroMaterialVideo,
  ViroNode,
  ViroOmniLight,
  ViroOrbitCamera,
  ViroParticleEmitter,
  ViroPolygon,
  ViroPolyline,
  ViroPortal,
  ViroPortalScene,
  ViroQuad,
  ViroScene,
  ViroSurface,
  ViroSceneNavigator,
  ViroSkyBox,
  ViroAnimations,
  Viro3DObject,
  Viro360Image,
  Viro360Video,
  ViroAnimatedImage,
  ViroAmbientLight,
  ViroAnimatedComponent,
  ViroSound,
  ViroSoundField,
  ViroSpatialSound,
  ViroSphere,
  ViroSpinner,
  ViroSpotLight,
  ViroText,
  ViroVideo,
  ViroVRSceneNavigator,
  Viro3DSceneNavigator,
  // Utilities
  ViroARTrackingReasonConstants,
  ViroRecordingErrorConstants,
  ViroTrackingStateConstants,
  polarToCartesian,
  polarToCartesianActual,
  isARSupportedOnDevice,
  // Types
  ViroARSupportResponse,
  ViroHoverEvent,
  ViroClickEvent,
  ViroClickStateEvent,
  ViroClickStateTypes,
  ViroTouchEvent,
  ViroScrollEvent,
  ViroSwipeEvent,
  ViroFuseEvent,
  ViroPinchEvent,
  ViroPinchStateTypes,
  ViroRotateEvent,
  ViroRotateStateTypes,
  ViroDragEvent,
  ViroPlatformEvent,
  ViroCollisionEvent,
  ViroPlatformInfo,
  ViroCameraTransformEvent,
  ViroPlatformUpdateEvent,
  ViroCameraTransform,
  ViroExitViroEvent,
  ViroErrorEvent,
  ViroAnimationStartEvent,
  ViroAnimationFinishEvent,
  ViroLoadStartEvent,
  ViroLoadEndEvent,
  ViroLoadErrorEvent,
  ViroVideoBufferStartEvent,
  ViroVideoBufferEndEvent,
  ViroVideoUpdateTimeEvent,
  ViroVideoErrorEvent,
  ViroVideoFinishEvent,
  ViroAnimatedComponentStartEvent,
  ViroAnimatedComponentFinishEvent,
  ViroARAnchorRemovedEvent,
  ViroARAnchorUpdatedEvent,
  ViroARAnchorFoundEvent,
  ViroAnchor,
  ViroAnchorFoundMap,
  ViroAnchorUpdatedMap,
  ViroPlaneUpdatedMap,
  ViroPlaneUpdatedEvent,
  ViroARPlaneSizes,
  ViroCameraARHitTestEvent,
  ViroCameraARHitTest,
  ViroARHitTestResult,
  ViroARPointCloudUpdateEvent,
  ViroARPointCloud,
  ViroTrackingUpdatedEvent,
  ViroTrackingState,
  ViroTrackingReason,
  ViroAmbientLightUpdateEvent,
  ViroAmbientLightInfo,
  ViroWorldOrigin,
  ViroNativeTransformUpdateEvent,
  ViroControllerStatusEvent,
  ViroControllerStatus,
  ViroPortalEnterEvent,
  ViroPortalExitEvent,
  ViroSoundFinishEvent,
  ViroTextStyle,
  ViroStyle,
  VIRO_VERSION,

  // ChatGPT Vision Integration
  ViroChatGPTVision,
  ViroChatGPTVisionService,
  ViroChatGPTVisionDemo,

  // Object Recognition
  ViroObjectRecognition,
  ViroObjectRecognitionService,
  ViroObjectRecognitionDemo,
<<<<<<< HEAD
  
  // ML Kit
  ViroObjectDetection,
  ViroDigitalInkRecognition,
  ViroSmartReplies,
=======

  // Glow Effect
  GlowEffect,
  GlowButton,

  //VoiceAssistant
  VoiceAssistant,
>>>>>>> 3eeb68c4
};<|MERGE_RESOLUTION|>--- conflicted
+++ resolved
@@ -140,7 +140,7 @@
 import {
   ViroObjectDetection,
   ViroDigitalInkRecognition,
-  ViroSmartReplies
+  ViroSmartReplies,
 } from "./components/MLKit";
 
 import GlowEffect, { GlowButton } from "components/GlowEffect";
@@ -278,13 +278,11 @@
   ViroObjectRecognition,
   ViroObjectRecognitionService,
   ViroObjectRecognitionDemo,
-<<<<<<< HEAD
-  
+
   // ML Kit
   ViroObjectDetection,
   ViroDigitalInkRecognition,
   ViroSmartReplies,
-=======
 
   // Glow Effect
   GlowEffect,
@@ -292,5 +290,4 @@
 
   //VoiceAssistant
   VoiceAssistant,
->>>>>>> 3eeb68c4
 };
--- conflicted
+++ resolved
@@ -143,17 +143,7 @@
   ViroObjectRecognitionDemo
 } from "./components/ObjectRecognition";
 
-<<<<<<< HEAD
-import { GlowEffect } from "./components/GlowEffect";
-import {
-  KinesteXSDK,
-  IntegrationOption,
-  PlanCategory,
-  Lifestyle,
-} from "./components/KinesteX";
-
-=======
->>>>>>> 65854d2f
+
 export {
   ViroARImageMarker,
   ViroARObjectMarker,
@@ -290,13 +280,5 @@
   ViroObjectRecognition,
   ViroObjectRecognitionService,
   ViroObjectRecognitionDemo,
-<<<<<<< HEAD
-
-  GlowEffect,
-  KinesteXSDK,
-  IntegrationOption,
-  PlanCategory,
-  Lifestyle,
-=======
->>>>>>> 65854d2f
+
 };
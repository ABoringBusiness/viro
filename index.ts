--- conflicted
+++ resolved
@@ -127,9 +127,6 @@
 import { ViroSurface } from "./components/ViroSurface";
 import { ViroSceneNavigator } from "./components/ViroSceneNavigator";
 import { VIRO_VERSION } from "./components/Utilities/ViroVersion";
-<<<<<<< HEAD
-import { GlowEffect } from "./components/GlowEffect";
-=======
 import { 
   ViroChatGPTVision,
   ViroChatGPTVisionService,
@@ -141,7 +138,7 @@
   ViroObjectRecognitionDemo
 } from "./components/ObjectRecognition";
 
->>>>>>> d914322b
+import { GlowEffect } from "./components/GlowEffect";
 
 export {
   ViroARImageMarker,
@@ -264,9 +261,6 @@
   ViroTextStyle,
   ViroStyle,
   VIRO_VERSION,
-<<<<<<< HEAD
-  GlowEffect,
-=======
 
   // ChatGPT Vision Integration
   ViroChatGPTVision,
@@ -278,5 +272,5 @@
   ViroObjectRecognitionService,
   ViroObjectRecognitionDemo,
 
->>>>>>> d914322b
+  GlowEffect,
 };